--- conflicted
+++ resolved
@@ -58,11 +58,7 @@
         debug: bool = True,
         seed: int = 42,
         len_aug_args: dict = {},
-<<<<<<< HEAD
-        taus: dict = {},
-=======
         taus: dict = {"cmod": 10, "d3d": 75, "east": 200},
->>>>>>> e26cf5f2
         **kwargs,
     ):
         super().__init__()
@@ -83,11 +79,6 @@
         self.debug = debug
         self.seed = seed
         self.taus = taus
-<<<<<<< HEAD
-
-        print(f"case_number: {case_number}")
-=======
->>>>>>> e26cf5f2
 
         if data_type != "default" and data_type != "sequence":
             raise ValueError(f"data_type {data_type} not supported.")
